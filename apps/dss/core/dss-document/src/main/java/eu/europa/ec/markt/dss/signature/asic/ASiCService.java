--- conflicted
+++ resolved
@@ -93,18 +93,13 @@
 	private final static String ZIP_ENTRY_MIMETYPE = "mimetype";
 	private final static String META_INF = "META-INF/";
 	private final static String ZIP_ENTRY_ASICS_METAINF_XADES_SIGNATURE = META_INF + "signatures.xml";
-	private final static String ZIP_ENTRY_ASICE_METAINF_XADES_SIGNATURE = META_INF + "signature001.xml";
+	private final static String ZIP_ENTRY_ASICE_METAINF_XADES_SIGNATURE = META_INF + "signatures001.xml";
 	private final static String ZIP_ENTRY_ASICS_METAINF_CADES_SIGNATURE = META_INF + "signature.p7s";
 	private final static String ZIP_ENTRY_ASICE_METAINF_CADES_SIGNATURE = META_INF + "signature001.p7s";
 
 	private final static String ASICS_EXTENSION = ".asics"; // can be ".scs"
 	private final static String ASICE_EXTENSION = ".asice"; // can be ".sce"
-<<<<<<< HEAD
 	private final static String ASICS_NS = "asic:XAdESSignatures";
-=======
-	public final static String ASICS_NS = "asic:XAdESSignatures";
-	public final static String ASICS_URI = "http://uri.etsi.org/02918/v1.2.1#";
->>>>>>> 633c8b30
 
 	/**
 	 * This is the constructor to create an instance of the {@code ASiCService}. A certificate verifier must be provided.
@@ -274,15 +269,8 @@
 		return null;
 	}
 
-<<<<<<< HEAD
 	private InMemoryDocument buildASiCContainer(final DSSDocument toSignDocument, DSSDocument signDocument, final SignatureParameters underlyingParameters,
 	                                            final DSSDocument signature) {
-=======
-	public InMemoryDocument buildASiCContainer(final DSSDocument toSignAsicContainer, final SignatureParameters underlyingParameters, final DSSDocument signature) {
-
-		final DSSDocument detachedDocument = underlyingParameters.getDetachedContent();
-		final String toSignDocumentName = detachedDocument.getName();
->>>>>>> 633c8b30
 
 		final ASiCParameters asicParameters = underlyingParameters.aSiC();
 		final boolean asice = isAsice(asicParameters);
@@ -292,7 +280,6 @@
 
 		final ByteArrayOutputStream outBytes = new ByteArrayOutputStream();
 		ZipOutputStream zipOutputStream = new ZipOutputStream(outBytes);
-<<<<<<< HEAD
 		if (asice && signDocument != null) {
 
 			copyZipContent(signDocument, zipOutputStream);
@@ -301,18 +288,6 @@
 			storeZipComment(asicParameters, zipOutputStream, toSignDocumentName);
 
 			storeMimetype(asicParameters, zipOutputStream);
-=======
-
-    if (isXAdESForm(asicParameters) && isAsice(asicParameters) && asicParameters.getEnclosedSignature() != null) {
-			copyZipContent(toSignAsicContainer, zipOutputStream);
-		} else {
-      //TODO find by container type
-      final MimeType signedFileMimeType = MimeType.ASICE;
-      //final MimeType signedFileMimeType = detachedDocument.getMimeType();
-			storeZipComment(asicParameters, zipOutputStream, toSignDocumentName, signedFileMimeType);
-
-			storeMimetype(asicParameters, zipOutputStream, signedFileMimeType);
->>>>>>> 633c8b30
 		}
 		storeSignedFiles(toSignDocument, zipOutputStream);
 
@@ -321,54 +296,25 @@
 		if (asice && cadesForm) {
 			storeAsicManifest(underlyingParameters, toSignDocument, zipOutputStream);
 		}
-    else if(isAsice(asicParameters) && isXAdESForm(asicParameters)) {
-      storeManifest(detachedDocument, zipOutputStream);
-    }
-
-    DSSUtils.close(zipOutputStream);
-
-    return createASiCContainer(asicParameters, outBytes, toSignDocumentName);
+		DSSUtils.close(zipOutputStream);
+
+		final InMemoryDocument asicContainer = createASiCContainer(asicParameters, outBytes, toSignDocumentName);
+		return asicContainer;
 	}
 
 	private void copyZipContent(DSSDocument toSignAsicContainer, ZipOutputStream zipOutputStream) {
 		final ZipInputStream zipInputStream = new ZipInputStream(toSignAsicContainer.openStream());
-
-    for (ZipEntry entry = getNextZipEntry(zipInputStream); entry != null; entry = getNextZipEntry(zipInputStream)) {
-      if(entry.getName().equals("META-INF/manifest.xml"))
-        continue;
-      createZipEntry(zipOutputStream, entry);
-      DSSUtils.copy(zipInputStream, zipOutputStream);
-		}
-
-    DSSUtils.closeQuietly(zipInputStream);
-	}
-
-  private void storeManifest(DSSDocument document, ZipOutputStream outZip) {
-    Manifest manifest = new Manifest();
-    manifest.addFileEntry(document);
-    try {
-      outZip.putNextEntry(new ZipEntry("META-INF/manifest.xml"));
-      ByteArrayOutputStream out = new ByteArrayOutputStream();
-      manifest.save(out);
-      outZip.write(out.toByteArray());
-    } catch (IOException e) {
-      LOG.error(e.getMessage());
-      throw new DSSException(e);
-    }
-  }
-
-
-<<<<<<< HEAD
-		final String signatureName = getSignatureFileName(underlyingParameters.aSiC());
-		final int indexOfSignature = signatureName.indexOf("signature");
-		String suffix = signatureName.substring(indexOfSignature + "signature".length());
-		final int lastIndexOf = suffix.lastIndexOf(".");
-		suffix = suffix.substring(0, lastIndexOf);
-		final String asicManifestZipEntryName = META_INF + "ASiCManifest" + suffix + ".xml";
-=======
-  private void storeAsicManifest(final SignatureParameters underlyingParameters, final DSSDocument detachedDocument, final ZipOutputStream outZip) {
+		for (ZipEntry entry = getNextZipEntry(zipInputStream); entry != null; entry = getNextZipEntry(zipInputStream)) {
+
+			createZipEntry(zipOutputStream, entry);
+			DSSUtils.copy(zipInputStream, zipOutputStream);
+		}
+		DSSUtils.closeQuietly(zipInputStream);
+	}
+
+	private void storeAsicManifest(final SignatureParameters underlyingParameters, final DSSDocument detachedDocument, final ZipOutputStream outZip) {
+
 		final String asicManifestZipEntryName = "ASiCManifest001.xml";
->>>>>>> 633c8b30
 		final ZipEntry entrySignature = new ZipEntry(asicManifestZipEntryName);
 		createZipEntry(outZip, entrySignature);
 
@@ -413,6 +359,7 @@
 	}
 
 	private static void createZipEntry(final ZipOutputStream outZip, final ZipEntry entrySignature) throws DSSException {
+
 		try {
 			outZip.putNextEntry(entrySignature);
 		} catch (IOException e) {
@@ -776,7 +723,7 @@
 	 * This method returns the specific service associated with the container: XAdES or CAdES.
 	 *
 	 * @param specificParameters {@code DocumentSignatureService}
-	 * @return service
+	 * @return
 	 */
 	protected DocumentSignatureService getSpecificService(final SignatureParameters specificParameters) {
 
